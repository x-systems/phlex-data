name: Unit Testing

on:
  pull_request:
    branches: '**'
  push:
    branches: '**'
  schedule:
    - cron: '0 */12 * * *'

jobs:
  smoke-test:
    name: Smoke
    runs-on: ubuntu-latest
    container:
      image: atk4/image:${{ matrix.php }}
    strategy:
      fail-fast: false
      matrix:
        php: ['latest']
        type: ['PHPUnit']
        include:
          - php: 'latest'
            type: 'CodingStyle'
          - php: 'latest'
            type: 'StaticAnalysis'
    env:
      LOG_COVERAGE: ""
    steps:
      - name: Checkout
        uses: actions/checkout@v2

      - name: Configure PHP
        run: |
          if [ -n "$LOG_COVERAGE" ]; then echo "xdebug.mode=coverage" >> /usr/local/etc/php/conf.d/docker-php-ext-xdebug.ini; else rm /usr/local/etc/php/conf.d/docker-php-ext-xdebug.ini; fi
          php --version

      - name: Setup cache 1/2
        id: composer-cache
        run: |
          echo "::set-output name=dir::$(composer config cache-files-dir)"

      - name: Setup cache 2/2
        uses: actions/cache@v2
        with:
          path: ${{ steps.composer-cache.outputs.dir }}
          key: ${{ runner.os }}-composer-smoke-${{ matrix.php }}-${{ matrix.type }}-${{ hashFiles('composer.json') }}
          restore-keys: |
            ${{ runner.os }}-composer-

      - name: Install PHP dependencies
        run: |
          if [ "${{ matrix.type }}" != "PHPUnit" ] && [ "${{ matrix.type }}" != "StaticAnalysis" ]; then composer remove --no-interaction --no-update phpunit/phpunit johnkary/phpunit-speedtrap phpunit/dbunit phpunit/phpcov --dev ; fi
          if [ "${{ matrix.type }}" != "CodingStyle" ]; then composer remove --no-interaction --no-update friendsofphp/php-cs-fixer --dev && composer --no-interaction --no-update require jdorn/sql-formatter ; fi
          if [ "${{ matrix.type }}" != "StaticAnalysis" ]; then composer remove --no-interaction --no-update phpstan/phpstan --dev ; fi
          composer update --ansi --prefer-dist --no-interaction --no-progress --optimize-autoloader

      - name: Init
        run: |
          mkdir -p build/logs

      - name: "Run tests: SQLite (only for PHPUnit)"
        if: matrix.type == 'PHPUnit'
        run: "vendor/bin/phpunit \"$(if [ -n \"$LOG_COVERAGE\" ]; then echo '--coverage-text'; else echo '--no-coverage'; fi)\" -v"

      - name: Check Coding Style (only for CodingStyle)
        if: matrix.type == 'CodingStyle'
        run: vendor/bin/php-cs-fixer fix --dry-run --using-cache=no --diff --diff-format=udiff --verbose --show-progress=dots

      - name: Run Static Analysis (only for StaticAnalysis)
        if: matrix.type == 'StaticAnalysis'
        run: |
          echo "memory_limit = 1G" > /usr/local/etc/php/conf.d/custom-memory-limit.ini
          vendor/bin/phpstan analyse

  unit-test:
    name: Unit
    runs-on: ubuntu-latest
    needs: "smoke-test"
    container:
      image: atk4/image:${{ matrix.php }}
    strategy:
      fail-fast: false
      matrix:
        php: ['7.3', '7.4', 'latest']
        type: ['PHPUnit']
        include:
          - php: 'latest'
            type: 'PHPUnit Lowest'
          - php: 'latest'
            type: 'PHPUnit Burn'
    env:
      LOG_COVERAGE: "${{ fromJSON('{true: \"1\", false: \"\"}')[matrix.php == 'latest' && matrix.type == 'PHPUnit' && (github.event_name == 'pull_request' || (github.event_name == 'push' && (github.ref == 'refs/heads/develop' || github.ref == 'refs/heads/master')))] }}"
    services:
      mysql:
        image: mysql:8
        options: --health-cmd="mysqladmin ping" --health-interval=10s --health-timeout=5s --health-retries=5 -e MYSQL_ROOT_PASSWORD=phlex_pass -e MYSQL_USER=phlex_test -e MYSQL_PASSWORD=phlex_pass -e MYSQL_DATABASE=phlex_test__data --entrypoint sh mysql:8 -c "exec docker-entrypoint.sh mysqld --default-authentication-plugin=mysql_native_password"
      postgres:
        image: postgres:12-alpine
        env:
          POSTGRES_USER: phlex_test
          POSTGRES_PASSWORD: phlex_pass
          POSTGRES_DB: phlex_test__data
        options: --health-cmd pg_isready --health-interval 10s --health-timeout 5s --health-retries 5
      mssql:
        image: mcr.microsoft.com/mssql/server
        env:
          ACCEPT_EULA: Y
          SA_PASSWORD: phlex_pass
      oracle:
        image: wnameless/oracle-xe-11g-r2
        env:
          ORACLE_ALLOW_REMOTE: true
    steps:
      - name: Checkout
        uses: actions/checkout@v2

      - name: Configure PHP
        run: |
          if [ -n "$LOG_COVERAGE" ]; then echo "xdebug.mode=coverage" >> /usr/local/etc/php/conf.d/docker-php-ext-xdebug.ini; else rm /usr/local/etc/php/conf.d/docker-php-ext-xdebug.ini; fi
          php --version

      - name: Setup cache 1/2
        id: composer-cache
        run: |
          echo "::set-output name=dir::$(composer config cache-files-dir)"

      - name: Setup cache 2/2
        uses: actions/cache@v2
        with:
          path: ${{ steps.composer-cache.outputs.dir }}
          key: ${{ runner.os }}-composer-${{ matrix.php }}-${{ matrix.type }}-${{ hashFiles('composer.json') }}
          restore-keys: |
            ${{ runner.os }}-composer-

      - name: Install PHP dependencies
        run: |
          if [ "${{ matrix.type }}" != "PHPUnit" ] && [ "${{ matrix.type }}" != "PHPUnit Lowest" ] && [ "${{ matrix.type }}" != "PHPUnit Burn" ]; then composer remove --no-interaction --no-update phpunit/phpunit johnkary/phpunit-speedtrap phpunit/dbunit phpunit/phpcov --dev ; fi
          if [ "${{ matrix.type }}" != "CodingStyle" ]; then composer remove --no-interaction --no-update friendsofphp/php-cs-fixer --dev && composer --no-update --ansi --prefer-dist --no-interaction --no-progress require jdorn/sql-formatter ; fi
          if [ "${{ matrix.type }}" != "StaticAnalysis" ]; then composer remove --no-interaction --no-update phpstan/phpstan --dev ; fi
          composer update --ansi --prefer-dist --no-interaction --no-progress --optimize-autoloader
          if [ "${{ matrix.type }}" == "PHPUnit Lowest" ]; then composer update  --ansi --prefer-dist --prefer-lowest --prefer-stable --no-interaction --no-progress --optimize-autoloader ; fi
          if [ "${{ matrix.type }}" == "PHPUnit Burn" ]; then sed -i 's/ *public function runBare(): void/public function runBare(): void { gc_collect_cycles(); $mem0 = memory_get_usage(); for ($i = 0; $i < '"$(if [ \"$GITHUB_EVENT_NAME\" == \"schedule\" ]; then echo 100; else echo 5; fi)"'; ++$i) { $this->_runBare(); gc_collect_cycles(); if ($i === 0) { $mem1 = memory_get_usage(); } } $mem2 = memory_get_usage(); if ($mem2 - 3072 * 1024 > $mem0 || $mem2 - 128 * 1024 > $mem1) { $this->onNotSuccessfulTest(new AssertionFailedError("Memory leak detected! (" . round($mem0 \/ (1024 * 1024), 3) . " + " . round(($mem1 - $mem0) \/ (1024 * 1024), 3) . " + " . round(($mem2 - $mem1) \/ (1024 * 1024), 3) . " MB, " . $i . " iterations)")); } } private function _runBare(): void/' vendor/phpunit/phpunit/src/Framework/TestCase.php && cat vendor/phpunit/phpunit/src/Framework/TestCase.php | grep '_runBare(' ; fi

      - name: Init
        run: |
          mkdir -p build/logs

      - name: "Run tests: SQLite (only for PHPUnit)"
        if: startsWith(matrix.type, 'PHPUnit')
        run: "vendor/bin/phpunit \"$(if [ -n \"$LOG_COVERAGE\" ]; then echo '--coverage-text'; else echo '--no-coverage'; fi)\" -v"

      - name: "Run tests: MySQL (only for PHPUnit)"
        if: startsWith(matrix.type, 'PHPUnit')
        run: "vendor/bin/phpunit --configuration phpunit-mysql.xml.dist \"$(if [ -n \"$LOG_COVERAGE\" ]; then echo '--coverage-text'; else echo '--no-coverage'; fi)\" -v"

      - name: "Run tests: PostgreSQL (only for PHPUnit)"
        if: startsWith(matrix.type, 'PHPUnit')
        run: "vendor/bin/phpunit --configuration phpunit-pgsql.xml.dist \"$(if [ -n \"$LOG_COVERAGE\" ]; then echo '--coverage-text'; else echo '--no-coverage'; fi)\" -v"

      - name: "Run tests: MSSQL (only for \"latest\" PHPUnit)"
<<<<<<< HEAD
        if: false
        run: "vendor/bin/phpunit --configuration phpunit-mssql.xml.dist \"$(if [ -n \"$LOG_COVERAGE\" ]; then echo '--coverage-text'; else echo '--no-coverage'; fi)\" -v"

      - name: "Run tests: Oracle (only for PHPUnit)"
        if: startsWith(matrix.type, 'PHPUnit')
=======
        if: false #${{ startsWith(matrix.type, 'PHPUnit') && matrix.php == 'latest' }}
        run: "vendor/bin/phpunit --configuration phpunit-mssql.xml.dist \"$(if [ -n \"$LOG_COVERAGE\" ]; then echo '--coverage-text'; else echo '--no-coverage'; fi)\" -v"

      - name: "Run tests: Oracle (only for PHPUnit)"
        if: false #startsWith(matrix.type, 'PHPUnit')
>>>>>>> 49acd4fe
        run: "vendor/bin/phpunit --configuration phpunit-oracle.xml.dist \"$(if [ -n \"$LOG_COVERAGE\" ]; then echo '--coverage-text'; else echo '--no-coverage'; fi)\" -v"

      - name: Upload coverage logs 1/2 (only for "latest" PHPUnit)
        if: env.LOG_COVERAGE
        run: vendor/bin/phpcov merge build/logs/ --clover build/logs/cc.xml

      - name: Upload coverage logs 2/2 (only for "latest" PHPUnit)
        if: env.LOG_COVERAGE
        uses: codecov/codecov-action@v1
        with:
          token: ${{ secrets.CODECOV_TOKEN }}
          file: build/logs/cc.xml<|MERGE_RESOLUTION|>--- conflicted
+++ resolved
@@ -159,19 +159,11 @@
         run: "vendor/bin/phpunit --configuration phpunit-pgsql.xml.dist \"$(if [ -n \"$LOG_COVERAGE\" ]; then echo '--coverage-text'; else echo '--no-coverage'; fi)\" -v"
 
       - name: "Run tests: MSSQL (only for \"latest\" PHPUnit)"
-<<<<<<< HEAD
-        if: false
-        run: "vendor/bin/phpunit --configuration phpunit-mssql.xml.dist \"$(if [ -n \"$LOG_COVERAGE\" ]; then echo '--coverage-text'; else echo '--no-coverage'; fi)\" -v"
-
-      - name: "Run tests: Oracle (only for PHPUnit)"
-        if: startsWith(matrix.type, 'PHPUnit')
-=======
         if: false #${{ startsWith(matrix.type, 'PHPUnit') && matrix.php == 'latest' }}
         run: "vendor/bin/phpunit --configuration phpunit-mssql.xml.dist \"$(if [ -n \"$LOG_COVERAGE\" ]; then echo '--coverage-text'; else echo '--no-coverage'; fi)\" -v"
 
       - name: "Run tests: Oracle (only for PHPUnit)"
         if: false #startsWith(matrix.type, 'PHPUnit')
->>>>>>> 49acd4fe
         run: "vendor/bin/phpunit --configuration phpunit-oracle.xml.dist \"$(if [ -n \"$LOG_COVERAGE\" ]; then echo '--coverage-text'; else echo '--no-coverage'; fi)\" -v"
 
       - name: Upload coverage logs 1/2 (only for "latest" PHPUnit)
