<?php

declare(strict_types=1);

namespace Phlex\Data\Persistence\Sql\Platform\Mysql;

use Phlex\Data\Persistence\Sql;

class Statement extends Sql\Statement
{
    protected $template_update = 'update [table][join] set [set] [where]';
<<<<<<< HEAD

    protected function _render_concat()
    {
        return new Sql\Expression('concat([])', [Sql\Expression::asParameterList($this->args['custom'])]);
    }

    protected function _render_group_concat()
    {
        return new Sql\Expression('group_concat({field} separator [delimiter])', $this->args['custom']);
    }
    
    protected function _render_json_contains()
    {
        return new Sql\Expression('json_contains({field}, [value], [path])', $this->args['custom']);
    }
=======
>>>>>>> c08e6094
}<|MERGE_RESOLUTION|>--- conflicted
+++ resolved
@@ -9,22 +9,9 @@
 class Statement extends Sql\Statement
 {
     protected $template_update = 'update [table][join] set [set] [where]';
-<<<<<<< HEAD
-
-    protected function _render_concat()
-    {
-        return new Sql\Expression('concat([])', [Sql\Expression::asParameterList($this->args['custom'])]);
-    }
-
-    protected function _render_group_concat()
-    {
-        return new Sql\Expression('group_concat({field} separator [delimiter])', $this->args['custom']);
-    }
     
     protected function _render_json_contains()
     {
         return new Sql\Expression('json_contains({field}, [value], [path])', $this->args['custom']);
     }
-=======
->>>>>>> c08e6094
 }