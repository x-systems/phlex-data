<?php

declare(strict_types=1);

namespace Phlex\Data\Tests;

use Doctrine\DBAL\Platforms\SqlitePlatform;
use Phlex\Data\Exception;
use Phlex\Data\Model;
use Phlex\Data\Model\Scope;
use Phlex\Data\Model\Scope\Condition;
use Phlex\Data\Persistence\Sql\Expression;

class SCountry extends Model
{
    public $table = 'country';

    public $caption = 'Country';

    protected function doInitialize(): void
    {
        parent::doInitialize();

        $this->addField('name');
        $this->addField('code');

        $this->addField('is_eu', ['type' => 'boolean', 'default' => false]);

        $this->hasMany('Users', ['model' => [SUser::class]])
            ->addField('user_names', ['field' => 'name', 'concat' => ',']);
    }
}

class SUser extends Model
{
    public $table = 'user';

    public $caption = 'User';

    protected function doInitialize(): void
    {
        parent::doInitialize();

        $this->addField('name');
        $this->addField('surname');
        $this->addField('is_vip', ['type' => 'boolean', 'default' => false]);

        $this->hasOne('country_id', ['model' => [SCountry::class]])
            ->withTitle()
            ->addFields(['country_code' => 'code', 'is_eu']);

        $this->hasMany('Tickets', ['model' => [STicket::class], 'theirFieldName' => 'user']);
    }
}

class STicket extends Model
{
    public $table = 'ticket';

    public $caption = 'Ticket';

    protected function doInitialize(): void
    {
        parent::doInitialize();

        $this->addField('number');
        $this->addField('venue');
        $this->addField('is_vip', ['type' => 'boolean', 'default' => false]);

        $this->hasOne('user', ['model' => [SUser::class]]);
    }
}

class ScopeTest extends Sql\TestCase
{
    protected function setUp(): void
    {
        parent::setUp();

        $country = new SCountry($this->db);
        $this->createMigrator($country)->dropIfExists()->create();
        $country->import([
            ['name' => 'Canada', 'code' => 'CA'],
            ['name' => 'Latvia', 'code' => 'LV'],
            ['name' => 'Japan', 'code' => 'JP'],
            ['name' => 'Lithuania', 'code' => 'LT', 'is_eu' => true],
            ['name' => 'Russia', 'code' => 'RU'],
            ['name' => 'France', 'code' => 'FR'],
            ['name' => 'Brazil', 'code' => 'BR'],
        ]);

        $user = new SUser($this->db);
        $this->createMigrator($user)->dropIfExists()->create();
        $user->import([
            ['name' => 'John', 'surname' => 'Smith', 'country_code' => 'CA'],
            ['name' => 'Jane', 'surname' => 'Doe', 'country_code' => 'LV'],
            ['name' => 'Alain', 'surname' => 'Prost', 'country_code' => 'FR'],
            ['name' => 'Aerton', 'surname' => 'Senna', 'country_code' => 'BR'],
            ['name' => 'Rubens', 'surname' => 'Barichello', 'country_code' => 'BR'],
        ]);

        $ticket = new STicket($this->db);
        $this->createMigrator($ticket)->dropIfExists()->create();
        $ticket->import([
            ['number' => '001', 'venue' => 'Best Stadium', 'user' => 1],
            ['number' => '002', 'venue' => 'Best Stadium', 'user' => 2],
            ['number' => '003', 'venue' => 'Best Stadium', 'user' => 2],
            ['number' => '004', 'venue' => 'Best Stadium', 'user' => 4],
            ['number' => '005', 'venue' => 'Best Stadium', 'user' => 5],
        ]);
    }

    public function testCondition(): void
    {
        $user = new SUser($this->db);

        $condition = new Condition('name', 'John');

        $user->scope()->add($condition);

        $user = $user->loadAny();

        $this->assertEquals('Smith', $user->get('surname'));
    }

    public function testConditionToWords(): void
    {
        $user = new SUser($this->db);

        $condition = new Condition(new Expression('false'));

        $this->assertEquals('expression \'false\'', $condition->toWords($user));

        $condition = new Condition('country_id/code', 'US');

        $this->assertEquals('User that has reference Country Id where Code is equal to \'US\'', $condition->toWords($user));

        $condition = new Condition('country_id', 2);

        $this->assertEquals('Country Id is equal to 2 (\'Latvia\')', $condition->toWords($user));

        if ($this->getDatabasePlatform() instanceof SqlitePlatform) {
            $condition = new Condition('name', $user->expr('[surname]')); // @phpstan-ignore-line

            $this->assertEquals('Name is equal to expression \'"user"."surname"\'', $condition->toWords($user));
        }

        $condition = new Condition('country_id', null);

        $this->assertEquals('Country Id is equal to empty', $condition->toWords($user));

        $condition = new Condition('name', '>', 'Test');

        $this->assertEquals('Name is greater than \'Test\'', $condition->toWords($user));

        $condition = (new Condition('country_id', 2))->negate();

        $this->assertEquals('Country Id is not equal to 2 (\'Latvia\')', $condition->toWords($user));

        $condition = new Condition($user->getField('surname'), $user->getField('name')); // @phpstan-ignore-line

        $this->assertEquals('Surname is equal to User Name', $condition->toWords($user));

        $country = new SCountry($this->db);

        $country->addCondition('Users/#', '>', 0);

        $this->assertEquals('Country that has reference Users where number of records is greater than 0', $country->scope()->toWords());
    }

<<<<<<< HEAD
    public function testContitionToWordsImmutableReference(): void
    {
        $user = new SUser($this->db);

        $condition = new Condition('country_id', 2);

        $originalReferenceModelData = $user->getField('country_id')->getReference()->getOwner()->getDataRef();

        $this->assertEquals('Country Id is equal to 2 (\'Latvia\')', $condition->toWords($user));

        $this->assertSame($originalReferenceModelData, $user->getField('country_id')->getReference()->getOwner()->getDataRef());
    }

=======
>>>>>>> 04a17524
    public function testConditionUnsupportedToWords(): void
    {
        $condition = new Condition('name', 'abc');

        $this->expectException(Exception::class);
        $condition->toWords();
    }

    public function testConditionUnsupportedOperator(): void
    {
        $country = new SCountry($this->db);

        $this->expectException(Exception::class);
        $country->addCondition('name', '==', 'abc');
    }

    public function testConditionUnsupportedNegate(): void
    {
        $condition = new Condition(new Expression('false'));

        $this->expectException(Exception::class);
        $condition->negate();
    }

    public function testRootScopeUnsupportedNegate(): void
    {
        $country = new SCountry($this->db);

        $this->expectException(Exception::class);
        $country->scope()->negate();
    }

    public function testConditionOnReferencedRecords(): void
    {
        $user = new SUser($this->db);

        $user->addCondition('country_id/code', 'LV');

        $this->assertEquals(1, $user->getCount());

        foreach ($user as $u) {
            $this->assertEquals('LV', $u->get('country_code'));
        }

        $user = new SUser($this->db);

        // users that have no ticket
        $user->addCondition('Tickets/#', 0);

        $this->assertEquals(1, $user->getCount());

        foreach ($user as $u) {
            $this->assertTrue(in_array($u->get('name'), ['Alain', 'Aerton', 'Rubens'], true));
        }

        $country = new SCountry($this->db);

        // countries with more than one user
        $country->addCondition('Users/#', '>', 1);

        foreach ($country as $c) {
            $this->assertEquals('BR', $c->get('code'));
        }

        $country = new SCountry($this->db);

        // countries with users that have ticket number 001
        $country->addCondition('Users/Tickets/number', '001');

        foreach ($country as $c) {
            $this->assertEquals('CA', $c->get('code'));
        }

        $country = new SCountry($this->db);

        // countries with users that have more than one ticket
        $country->addCondition('Users/Tickets/#', '>', 1);

        foreach ($country as $c) {
            $this->assertEquals('LV', $c->get('code'));
        }

        $country = new SCountry($this->db);

        // countries with users that have any tickets
        $country->addCondition('Users/Tickets/#', '>', 0);

        $this->assertEquals(3, $country->getCount());

        foreach ($country as $c) {
            $this->assertTrue(in_array($c->get('code'), ['LV', 'CA', 'BR'], true));
        }

        $country = new SCountry($this->db);

        // countries with users that have no tickets
        $country->addCondition('Users/Tickets/#', 0);

        $this->assertEquals(1, $country->getCount());

        foreach ($country as $c) {
            $this->assertTrue(in_array($c->get('code'), ['FR'], true));
        }

        $user = new SUser($this->db);

        // users with tickets that have more than two users per country
        // test if a model can be referenced multiple times
        // and if generated query has no duplicate column names
        // because of counting/# field if added multiple times
        $user->addCondition('Tickets/user/country_id/Users/#', '>', 1);
        $user->addCondition('Tickets/user/country_id/Users/#', '>', 1);
        $user->addCondition('Tickets/user/country_id/Users/#', '>=', 2);
        $user->addCondition('Tickets/user/country_id/Users/country_id/Users/#', '>', 1);
        if (!$this->getDatabasePlatform() instanceof SqlitePlatform) {
            // not supported because of limitation/issue in Sqlite, the generated query fails
            // with error: "parser stack overflow"
            $user->addCondition('Tickets/user/country_id/Users/country_id/Users/name', '!=', null); // should be always true
        }

        $this->assertEquals(2, $user->getCount());
        foreach ($user as $u) {
            $this->assertTrue(in_array($u->get('name'), ['Aerton', 'Rubens'], true));
        }
    }

    public function testScope(): void
    {
        $user = new SUser($this->db);

        $condition1 = ['name', 'John'];
        $condition2 = new Condition('country_code', 'CA');

        $condition3 = ['surname', 'Doe'];
        $condition4 = new Condition('country_code', 'LV');

        $scope1 = Scope::createAnd($condition1, $condition2);
        $scope2 = Scope::createAnd($condition3, $condition4);

        $scope = Scope::createOr($scope1, $scope2);

        $this->assertEquals(Scope::JUNCTION_OR, $scope->getJunction());

        $this->assertEquals('(Name is equal to \'John\' and Code is equal to \'CA\') or (Surname is equal to \'Doe\' and Code is equal to \'LV\')', $scope->toWords($user));

        $user->scope()->add($scope);

        $this->assertSame($user, $scope->getModel());

        $this->assertEquals(2, count($user->export()));

        $this->assertEquals($scope->toWords($user), $user->scope()->toWords());

        // TODO once PHP7.3 support is dropped, we should use WeakRef for owner
        // and unset($scope); here
        // now we need a clone
        // we should fix then also the short_name issue (if it was generated on adding
        // to an owner but owner is removed, the short_name should be removed as well)
        $scope1 = clone $scope1;
        $scope2 = clone $scope2;
        $scope = Scope::createOr($scope1, $scope2);

        $scope->addCondition('country_code', 'BR');

        $this->assertEquals('(Name is equal to \'John\' and Code is equal to \'CA\') or (Surname is equal to \'Doe\' and Code is equal to \'LV\') or Code is equal to \'BR\'', $scope->toWords($user));

        $user = new SUser($this->db);

        $user->scope()->add($scope);

        $this->assertEquals(4, count($user->export()));
    }

    public function testScopeToWords(): void
    {
        $user = new SUser($this->db);

        $condition1 = new Condition('name', 'Alain');
        $condition2 = new Condition('country_code', 'CA');

        $scope1 = Scope::createAnd($condition1, $condition2);
        $condition3 = (new Condition('surname', 'Prost'))->negate();

        $scope = Scope::createAnd($scope1, $condition3);

        $this->assertEquals('(Name is equal to \'Alain\' and Code is equal to \'CA\') and Surname is not equal to \'Prost\'', $scope->toWords($user));
    }

    public function testNegate(): void
    {
        $user = new SUser($this->db);

        $condition1 = new Condition('name', '!=', 'Alain');
        $condition2 = new Condition('country_code', '!=', 'FR');

        $condition = Scope::createOr($condition1, $condition2)->negate();

        $user->scope()->add($condition);

        foreach ($user as $u) {
            $this->assertTrue($u->get('name') === 'Alain' && $u->get('country_code') === 'FR');
        }
    }

    public function testAnd(): void
    {
        $user = new SUser($this->db);

        $condition1 = new Condition('name', 'Alain');
        $condition2 = new Condition('country_code', 'FR');

        $scope = Scope::createAnd($condition1, $condition2);

        $scope = Scope::createOr($scope, new Condition('name', 'John'));

        $this->assertEquals('(Name is equal to \'Alain\' and Code is equal to \'FR\') or Name is equal to \'John\'', $scope->toWords($user));
    }

    public function testOr(): void
    {
        $user = new SUser($this->db);

        $condition1 = new Condition('name', 'Alain');
        $condition2 = new Condition('country_code', 'FR');

        $scope = Scope::createOr($condition1, $condition2);

        $scope = Scope::createAnd($scope, new Condition('name', 'John'));

        $this->assertEquals('(Name is equal to \'Alain\' or Code is equal to \'FR\') and Name is equal to \'John\'', $scope->toWords($user));
    }

    public function testMerge(): void
    {
        $user = new SUser($this->db);

        $condition1 = new Condition('name', 'Alain');
        $condition2 = new Condition('country_code', 'FR');

        $scope = Scope::createAnd($condition1, $condition2);

        $this->assertEquals('Name is equal to \'Alain\' and Code is equal to \'FR\'', $scope->toWords($user));
    }

    public function testDestroyEmpty(): void
    {
        $user = new SUser($this->db);

        $condition1 = new Condition('name', 'Alain');
        $condition2 = new Condition('country_code', 'FR');

        $scope = Scope::createAnd($condition1, $condition2);

        $scope->clear();

        $this->assertTrue($scope->isEmpty());

        $this->assertEmpty($scope->toWords($user));
    }

    public function testInvalid1(): void
    {
        $this->expectException(Exception::class);
        new Condition('name', '>', ['a', 'b']);
    }

    public function testInvalid2(): void
    {
        $this->expectException(Exception::class);
        new Condition('name', ['a', 'b' => ['c']]);
    }
}<|MERGE_RESOLUTION|>--- conflicted
+++ resolved
@@ -168,22 +168,6 @@
         $this->assertEquals('Country that has reference Users where number of records is greater than 0', $country->scope()->toWords());
     }
 
-<<<<<<< HEAD
-    public function testContitionToWordsImmutableReference(): void
-    {
-        $user = new SUser($this->db);
-
-        $condition = new Condition('country_id', 2);
-
-        $originalReferenceModelData = $user->getField('country_id')->getReference()->getOwner()->getDataRef();
-
-        $this->assertEquals('Country Id is equal to 2 (\'Latvia\')', $condition->toWords($user));
-
-        $this->assertSame($originalReferenceModelData, $user->getField('country_id')->getReference()->getOwner()->getDataRef());
-    }
-
-=======
->>>>>>> 04a17524
     public function testConditionUnsupportedToWords(): void
     {
         $condition = new Condition('name', 'abc');
